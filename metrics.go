/**
 * Copyright 2021 Comcast Cable Communications Management, LLC
 *
 * Licensed under the Apache License, Version 2.0 (the "License");
 * you may not use this file except in compliance with the License.
 * You may obtain a copy of the License at
 *
 *     http://www.apache.org/licenses/LICENSE-2.0
 *
 * Unless required by applicable law or agreed to in writing, software
 * distributed under the License is distributed on an "AS IS" BASIS,
 * WITHOUT WARRANTIES OR CONDITIONS OF ANY KIND, either express or implied.
 * See the License for the specific language governing permissions and
 * limitations under the License.
 *
 */

package ancla

import (
	"github.com/prometheus/client_golang/prometheus"
	"github.com/xmidt-org/argus/chrysom"
	"github.com/xmidt-org/touchstone"
	"go.uber.org/fx"
	"go.uber.org/multierr"
)

// Names
const (
	WebhookListSizeGaugeName     = "webhook_list_size"
	WebhookListSizeGaugeHelp     = "Size of the current list of webhooks."
	ChrysomPollsTotalCounterName = chrysom.PollCounter
	ChrysomPollsTotalCounterHelp = "Counter for the number of polls (and their success/failure outcomes) to fetch new items."
)

// Labels
const (
	OutcomeLabel = "outcome"
)

// Outcomes
const (
	SuccessOutcome = "success"
	FailureOutcome = "failure"
)

// Measures describes the defined metrics that will be used by clients.
type Measures struct {
	WebhookListSizeGaugeName     prometheus.Gauge       `name:"webhook_list_size"`
	ChrysomPollsTotalCounterName *prometheus.CounterVec `name:"chrysom_polls_total"`
}

type MeasuresOut struct {
	fx.Out

	M *Measures
}

// MeasuresIn is an uber/fx parameter with the webhook registration counter.
type MeasuresIn struct {
	fx.In

	Factory *touchstone.Factory `optional:"true"`
}

// NewMeasures realizes desired metrics.
<<<<<<< HEAD
func NewMeasures(in MeasuresIn) (*MeasuresOut, error) {
=======
func NewMeasures(in MeasuresIn) (MeasuresOut, error) {
>>>>>>> f1762a1a
	var metricErr error
	wlm, err := in.Factory.NewGauge(
		prometheus.GaugeOpts{
			Name: WebhookListSizeGaugeName,
			Help: WebhookListSizeGaugeHelp,
		},
	)
	err = multierr.Append(err, metricErr)
<<<<<<< HEAD
	cpm, err := in.Factory.NewCounterVec(
=======
	cpm, err2 := in.Factory.NewCounterVec(
>>>>>>> f1762a1a
		prometheus.CounterOpts{
			Name: ChrysomPollsTotalCounterName,
			Help: ChrysomPollsTotalCounterHelp,
		},
		OutcomeLabel,
	)
<<<<<<< HEAD

	return &MeasuresOut{
=======
	err = multierr.Append(err, err2)

	return MeasuresOut{
>>>>>>> f1762a1a
		M: &Measures{
			WebhookListSizeGaugeName:     wlm,
			ChrysomPollsTotalCounterName: cpm,
		},
	}, multierr.Append(err, metricErr)
}

// ProvideMetrics provides the metrics relevant to this package as uber/fx options.
func ProvideMetrics() fx.Option {
	return fx.Options(
		fx.Provide(NewMeasures),
	)
}<|MERGE_RESOLUTION|>--- conflicted
+++ resolved
@@ -64,11 +64,7 @@
 }
 
 // NewMeasures realizes desired metrics.
-<<<<<<< HEAD
-func NewMeasures(in MeasuresIn) (*MeasuresOut, error) {
-=======
 func NewMeasures(in MeasuresIn) (MeasuresOut, error) {
->>>>>>> f1762a1a
 	var metricErr error
 	wlm, err := in.Factory.NewGauge(
 		prometheus.GaugeOpts{
@@ -77,25 +73,16 @@
 		},
 	)
 	err = multierr.Append(err, metricErr)
-<<<<<<< HEAD
-	cpm, err := in.Factory.NewCounterVec(
-=======
 	cpm, err2 := in.Factory.NewCounterVec(
->>>>>>> f1762a1a
 		prometheus.CounterOpts{
 			Name: ChrysomPollsTotalCounterName,
 			Help: ChrysomPollsTotalCounterHelp,
 		},
 		OutcomeLabel,
 	)
-<<<<<<< HEAD
-
-	return &MeasuresOut{
-=======
 	err = multierr.Append(err, err2)
 
 	return MeasuresOut{
->>>>>>> f1762a1a
 		M: &Measures{
 			WebhookListSizeGaugeName:     wlm,
 			ChrysomPollsTotalCounterName: cpm,

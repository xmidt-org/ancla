// SPDX-FileCopyrightText: 2022 Comcast Cable Communications Management, LLC
// SPDX-License-Identifier: Apache-2.0

package ancla

import (
	"time"

	"github.com/xmidt-org/urlegit"
)

type ValidatorConfig struct {
	URL    URLVConfig
	TTL    TTLVConfig
	IP     IPConfig
	Domain DomainConfig
}

type IPConfig struct {
	Allow            bool
	ForbiddenSubnets []string
}

type DomainConfig struct {
	AllowSpecialUseDomains bool
	ForbiddenDomains       []string
}

type URLVConfig struct {
	Schemes       []string
	AllowLoopback bool
}

type TTLVConfig struct {
	Max    time.Duration
	Jitter time.Duration
	Now    func() time.Time
}

// BuildURLChecker translates the configuration into url Checker to be run on the webhook.
func (config *ValidatorConfig) BuildURLChecker() (*urlegit.Checker, error) {
	var o []urlegit.Option
	if len(config.URL.Schemes) > 0 {
		o = append(o, urlegit.OnlyAllowSchemes(config.URL.Schemes...))
	}
	if !config.URL.AllowLoopback {
		o = append(o, urlegit.ForbidLoopback())
<<<<<<< HEAD
	}
	if !config.IP.Allow {
		o = append(o, urlegit.ForbidAnyIPs())
	}
	if !config.Domain.AllowSpecialUseDomains {
		o = append(o, urlegit.ForbidSpecialUseDomains())
	}
=======
	}
	if !config.IP.Allow {
		o = append(o, urlegit.ForbidAnyIPs())
	}
	if len(config.IP.ForbiddenSubnets) > 0 {
		o = append(o, urlegit.ForbidSubnets(config.IP.ForbiddenSubnets))
	}
	if !config.Domain.AllowSpecialUseDomains {
		o = append(o, urlegit.ForbidSpecialUseDomains())
	}
	if len(config.Domain.ForbiddenDomains) > 0 {
		o = append(o, urlegit.ForbidDomainNames(config.Domain.ForbiddenDomains...))
	}
>>>>>>> 11f2ec81
	return urlegit.New(o...)
}<|MERGE_RESOLUTION|>--- conflicted
+++ resolved
@@ -45,15 +45,6 @@
 	}
 	if !config.URL.AllowLoopback {
 		o = append(o, urlegit.ForbidLoopback())
-<<<<<<< HEAD
-	}
-	if !config.IP.Allow {
-		o = append(o, urlegit.ForbidAnyIPs())
-	}
-	if !config.Domain.AllowSpecialUseDomains {
-		o = append(o, urlegit.ForbidSpecialUseDomains())
-	}
-=======
 	}
 	if !config.IP.Allow {
 		o = append(o, urlegit.ForbidAnyIPs())
@@ -67,6 +58,5 @@
 	if len(config.Domain.ForbiddenDomains) > 0 {
 		o = append(o, urlegit.ForbidDomainNames(config.Domain.ForbiddenDomains...))
 	}
->>>>>>> 11f2ec81
 	return urlegit.New(o...)
 }
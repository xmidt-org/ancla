--- conflicted
+++ resolved
@@ -1,89 +1,18 @@
 module github.com/xmidt-org/ancla
 
-go 1.19
+go 1.15
 
 require (
 	github.com/go-kit/kit v0.12.0
 	github.com/golang-jwt/jwt v3.2.2+incompatible
 	github.com/prometheus/client_golang v1.14.0
-	github.com/prometheus/client_model v0.3.0
 	github.com/spf13/cast v1.5.0
 	github.com/stretchr/testify v1.8.1
 	github.com/xmidt-org/argus v0.9.4
 	github.com/xmidt-org/bascule v0.11.2
 	github.com/xmidt-org/httpaux v0.3.2
-	github.com/xmidt-org/sallust v0.2.0
 	github.com/xmidt-org/touchstone v0.1.2
-<<<<<<< HEAD
-	go.uber.org/fx v1.18.2
-	go.uber.org/multierr v1.8.0
-	go.uber.org/zap v1.23.0
-)
-
-require (
-	emperror.dev/emperror v0.33.0 // indirect
-	emperror.dev/errors v0.8.1 // indirect
-	github.com/beorn7/perks v1.0.1 // indirect
-	github.com/cespare/xxhash/v2 v2.1.2 // indirect
-	github.com/davecgh/go-spew v1.1.1 // indirect
-	github.com/decred/dcrd/dcrec/secp256k1/v4 v4.1.0 // indirect
-	github.com/fsnotify/fsnotify v1.6.0 // indirect
-	github.com/go-kit/log v0.2.1 // indirect
-	github.com/go-logfmt/logfmt v0.5.1 // indirect
-	github.com/go-logr/logr v1.2.3 // indirect
-	github.com/go-logr/stdr v1.2.2 // indirect
-	github.com/goccy/go-json v0.9.11 // indirect
-	github.com/golang/protobuf v1.5.2 // indirect
-	github.com/gorilla/mux v1.8.0 // indirect
-	github.com/hashicorp/hcl v1.0.0 // indirect
-	github.com/jtacoma/uritemplates v1.0.0 // indirect
-	github.com/justinas/alice v1.2.0 // indirect
-	github.com/lestrrat-go/blackmagic v1.0.1 // indirect
-	github.com/lestrrat-go/httpcc v1.0.1 // indirect
-	github.com/lestrrat-go/httprc v1.0.4 // indirect
-	github.com/lestrrat-go/iter v1.0.2 // indirect
-	github.com/lestrrat-go/jwx/v2 v2.0.7 // indirect
-	github.com/lestrrat-go/option v1.0.0 // indirect
-	github.com/magiconair/properties v1.8.6 // indirect
-	github.com/matttproud/golang_protobuf_extensions v1.0.4 // indirect
-	github.com/mitchellh/mapstructure v1.5.0 // indirect
-	github.com/openzipkin/zipkin-go v0.4.1 // indirect
-	github.com/pelletier/go-toml v1.9.5 // indirect
-	github.com/pelletier/go-toml/v2 v2.0.5 // indirect
-	github.com/pkg/errors v0.9.1 // indirect
-	github.com/pmezard/go-difflib v1.0.0 // indirect
-	github.com/prometheus/common v0.37.0 // indirect
-	github.com/prometheus/procfs v0.8.0 // indirect
-	github.com/spf13/afero v1.9.3 // indirect
-	github.com/spf13/jwalterweatherman v1.1.0 // indirect
-	github.com/spf13/pflag v1.0.5 // indirect
-	github.com/spf13/viper v1.14.0 // indirect
-	github.com/stretchr/objx v0.5.0 // indirect
-	github.com/subosito/gotenv v1.4.1 // indirect
-	github.com/xmidt-org/arrange v0.3.0 // indirect
-	github.com/xmidt-org/candlelight v0.0.12 // indirect
-	github.com/xmidt-org/chronon v0.1.1 // indirect
-	github.com/xmidt-org/clortho v0.0.4 // indirect
-	go.opentelemetry.io/otel v1.11.1 // indirect
-	go.opentelemetry.io/otel/exporters/jaeger v1.11.1 // indirect
-	go.opentelemetry.io/otel/exporters/stdout/stdouttrace v1.11.1 // indirect
-	go.opentelemetry.io/otel/exporters/zipkin v1.11.1 // indirect
-	go.opentelemetry.io/otel/sdk v1.11.1 // indirect
-	go.opentelemetry.io/otel/trace v1.11.1 // indirect
-	go.uber.org/atomic v1.10.0 // indirect
-	go.uber.org/dig v1.15.0 // indirect
-	golang.org/x/crypto v0.2.0 // indirect
-	golang.org/x/sys v0.2.0 // indirect
-	golang.org/x/text v0.4.0 // indirect
-	google.golang.org/protobuf v1.28.1 // indirect
-	gopkg.in/ini.v1 v1.67.0 // indirect
-	gopkg.in/natefinch/lumberjack.v2 v2.0.0 // indirect
-	gopkg.in/yaml.v2 v2.4.0 // indirect
-	gopkg.in/yaml.v3 v3.0.1 // indirect
-)
-=======
 	github.com/xmidt-org/webpa-common v1.11.9
 	github.com/xmidt-org/webpa-common/v2 v2.0.7
 	go.uber.org/fx v1.19.0
-)
->>>>>>> 0d4d5a84
+)
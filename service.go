/**
 * Copyright 2022 Comcast Cable Communications Management, LLC
 *
 * Licensed under the Apache License, Version 2.0 (the "License");
 * you may not use this file except in compliance with the License.
 * You may obtain a copy of the License at
 *
 *     http://www.apache.org/licenses/LICENSE-2.0
 *
 * Unless required by applicable law or agreed to in writing, software
 * distributed under the License is distributed on an "AS IS" BASIS,
 * WITHOUT WARRANTIES OR CONDITIONS OF ANY KIND, either express or implied.
 * See the License for the specific language governing permissions and
 * limitations under the License.
 *
 */

package ancla

import (
	"context"
	"errors"
	"fmt"
	"time"

	"github.com/xmidt-org/argus/chrysom"
	"github.com/xmidt-org/sallust"
	"go.uber.org/zap"
)

const errFmt = "%w: %v"

var (
	errNonSuccessPushResult    = errors.New("got a push result but was not of success type")
	errFailedWebhookPush       = errors.New("failed to add webhook to registry")
	errFailedWebhookConversion = errors.New("failed to convert webhook to argus item")
	errFailedItemConversion    = errors.New("failed to convert argus item to webhook")
	errFailedWebhooksFetch     = errors.New("failed to fetch webhooks")
)

// Service describes the core operations around webhook subscriptions.
// Initialize() provides a service ready to use and the controls around watching for updates.
type Service interface {
	// Add adds the given owned webhook to the current list of webhooks. If the operation
	// succeeds, a non-nil error is returned.
	Add(ctx context.Context, owner string, iw InternalWebhook) error

	// GetAll lists all the current registered webhooks.
	GetAll(ctx context.Context) ([]InternalWebhook, error)
}

// Config contains information needed to initialize the Argus Client service.
type Config struct {
	BasicClientConfig chrysom.BasicClientConfig

	// Logger for this package.
	// Gets passed to Argus config before initializing the client.
	// (Optional). Defaults to a no op logger.
	Logger *zap.Logger

	// JWTParserType establishes which parser type will be used by the JWT token
	// acquirer used by Argus. Options include 'simple' and 'raw'.
	// Simple: parser assumes token payloads have the following structure: https://github.com/xmidt-org/bascule/blob/c011b128d6b95fa8358228535c63d1945347adaa/acquire/bearer.go#L77
	// Raw: parser assumes all of the token payload == JWT token
	// (Optional). Defaults to 'simple'
	JWTParserType jwtAcquireParserType

	// DisablePartnerIDs, if true, will allow webhooks to register without
	// checking the validity of the partnerIDs in the request
	DisablePartnerIDs bool

	// Validation provides options for validating the webhook's URL and TTL
	// related fields. Some validation happens regardless of the configuration:
	// URLs must be a valid URL structure, the Matcher.DeviceID values must
	// compile into regular expressions, and the Events field must have at
	// least one value and all values must compile into regular expressions.
	Validation ValidatorConfig
}

// ListenerConfig contains information needed to initialize the Listener Client service.
type ListenerConfig struct {
	Config chrysom.ListenerClientConfig

	// Logger for this package.
	// Gets passed to Argus config before initializing the client.
	// (Optional). Defaults to a no op logger.
	Logger *zap.Logger

	// Measures for instrumenting this package.
	// Gets passed to Argus config before initializing the client.
	Measures Measures
}

type service struct {
	argus  chrysom.PushReader
	logger *zap.Logger
	config Config
	now    func() time.Time
}

// NewService builds the Argus client service from the given configuration.
<<<<<<< HEAD
func NewService(cfg Config, getLogger sallust.GetLoggerFunc) (*service, error) {
=======
func NewService(cfg Config, getLogger func(context.Context) *zap.Logger) (*service, error) {
>>>>>>> f1762a1a
	if cfg.Logger == nil {
		cfg.Logger = sallust.Default()
	}
	prepArgusBasicClientConfig(&cfg)
	basic, err := chrysom.NewBasicClient(cfg.BasicClientConfig, getLogger)
	if err != nil {
		return nil, fmt.Errorf("failed to create chrysom basic client: %v", err)
	}
	svc := &service{
		logger: cfg.Logger,
		argus:  basic,
		config: cfg,
		now:    time.Now,
	}
	return svc, nil
}

// StartListener builds the Argus listener client service from the given configuration.
// It allows adding watchers for the internal subscription state. Call the returned
// function when you are done watching for updates.
func (s *service) StartListener(cfg ListenerConfig, setLogger func(context.Context, *zap.Logger) context.Context, watches ...Watch) (func(), error) {
	if cfg.Logger == nil {
		cfg.Logger = sallust.Default()
	}
	prepArgusListenerClientConfig(&cfg, watches...)
	m := &chrysom.Measures{
		Polls: cfg.Measures.ChrysomPollsTotalCounterName,
	}
	listener, err := chrysom.NewListenerClient(cfg.Config, setLogger, m, s.argus)
	if err != nil {
		return nil, fmt.Errorf("failed to create chrysom listener client: %v", err)
	}

	listener.Start(context.Background())
	return func() { listener.Stop(context.Background()) }, nil
}

func (s *service) Add(ctx context.Context, owner string, iw InternalWebhook) error {
	item, err := InternalWebhookToItem(s.now, iw)
	if err != nil {
		return fmt.Errorf(errFmt, errFailedWebhookConversion, err)
	}
	result, err := s.argus.PushItem(ctx, owner, item)
	if err != nil {
		return fmt.Errorf(errFmt, errFailedWebhookPush, err)
	}

	if result == chrysom.CreatedPushResult || result == chrysom.UpdatedPushResult {
		return nil
	}
	return fmt.Errorf("%w: %s", errNonSuccessPushResult, result)
}

// GetAll returns all webhooks found on the configured webhooks partition
// of Argus.
func (s *service) GetAll(ctx context.Context) ([]InternalWebhook, error) {
	items, err := s.argus.GetItems(ctx, "")
	if err != nil {
		return nil, fmt.Errorf(errFmt, errFailedWebhooksFetch, err)
	}

	iws := make([]InternalWebhook, len(items))

	for i, item := range items {
		webhook, err := ItemToInternalWebhook(item)
		if err != nil {
			return nil, fmt.Errorf(errFmt, errFailedItemConversion, err)
		}
		iws[i] = webhook
	}

	return iws, nil
}

func prepArgusBasicClientConfig(cfg *Config) error {
	p, err := newJWTAcquireParser(cfg.JWTParserType)
	if err != nil {
		return err
	}
	cfg.BasicClientConfig.Auth.JWT.GetToken = p.token
	cfg.BasicClientConfig.Auth.JWT.GetExpiration = p.expiration
	return nil
}

func prepArgusListenerClientConfig(cfg *ListenerConfig, watches ...Watch) {
	logger := cfg.Logger
	watches = append(watches, webhookListSizeWatch(cfg.Measures.WebhookListSizeGaugeName))
	cfg.Config.Listener = chrysom.ListenerFunc(func(items chrysom.Items) {
		iws, err := ItemsToInternalWebhooks(items)
		if err != nil {
			logger.Error("Failed to convert items to webhooks", zap.Error(err))
			return
		}
		for _, watch := range watches {
			watch.Update(iws)
		}
	})
}<|MERGE_RESOLUTION|>--- conflicted
+++ resolved
@@ -99,11 +99,7 @@
 }
 
 // NewService builds the Argus client service from the given configuration.
-<<<<<<< HEAD
-func NewService(cfg Config, getLogger sallust.GetLoggerFunc) (*service, error) {
-=======
 func NewService(cfg Config, getLogger func(context.Context) *zap.Logger) (*service, error) {
->>>>>>> f1762a1a
 	if cfg.Logger == nil {
 		cfg.Logger = sallust.Default()
 	}

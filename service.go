--- conflicted
+++ resolved
@@ -99,13 +99,8 @@
 	if cfg.Logger == nil {
 		cfg.Logger = sallust.Default()
 	}
-<<<<<<< HEAD
-	cfg = prepArgusListenerConfig(cfg, metrics, watches...)
+	prepArgusListenerConfig(&cfg, metrics, watches...)
 	listener, err := chrysom.NewListenerClient(cfg, setLogger, metrics, s.argus)
-=======
-	prepArgusListenerClientConfig(&cfg, watches...)
-	listener, err := chrysom.NewListenerClient(cfg.Config, setLogger, cfg.Measures, s.argus)
->>>>>>> 612219bc
 	if err != nil {
 		return nil, fmt.Errorf("failed to create chrysom listener client: %v", err)
 	}
@@ -161,7 +156,7 @@
 	return nil
 }
 
-func prepArgusListenerConfig(cfg chrysom.ListenerConfig, metrics chrysom.Measures, watches ...Watch) chrysom.ListenerConfig {
+func prepArgusListenerConfig(cfg *chrysom.ListenerConfig, metrics chrysom.Measures, watches ...Watch) chrysom.ListenerConfig {
 	logger := cfg.Logger
 	watches = append(watches, webhookListSizeWatch(metrics.WebhookListSizeGauge))
 	cfg.Listener = chrysom.ListenerFunc(func(items chrysom.Items) {
@@ -174,8 +169,6 @@
 			watch.Update(iws)
 		}
 	})
-
-	return cfg
 }
 
 type ServiceIn struct {

--- conflicted
+++ resolved
@@ -138,14 +138,6 @@
 			expectedErr: ErrNoListenerProvided,
 		},
 		{
-<<<<<<< HEAD
-			desc:        "No measures Failure",
-			config:      happyListenerConfig,
-			expectedErr: ErrNilMeasures,
-		},
-		{
-=======
->>>>>>> 612219bc
 			desc:        "No reader Failure",
 			config:      happyListenerConfig,
 			measures:    mockMeasures,

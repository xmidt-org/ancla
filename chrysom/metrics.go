--- conflicted
+++ resolved
@@ -37,10 +37,6 @@
 // MeasuresIn is an uber/fx parameter with the webhook registration counter.
 type MeasuresIn struct {
 	fx.In
-<<<<<<< HEAD
-=======
-
->>>>>>> ca4c7817
 	WebhookListSizeGauge prometheus.Gauge       `name:"webhook_list_size"`
 	PollsTotalCounter    *prometheus.CounterVec `name:"chrysom_polls_total"`
 }

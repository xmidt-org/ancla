// SPDX-FileCopyrightText: 2021 Comcast Cable Communications Management, LLC
// SPDX-License-Identifier: Apache-2.0

package chrysom

import (
	"context"
	"errors"
	"sync/atomic"
	"time"

	"github.com/prometheus/client_golang/prometheus"
	"github.com/xmidt-org/sallust"
	"go.uber.org/zap"
)

// Errors that can be returned by this package. Since some of these errors are returned wrapped, it
// is safest to use errors.Is() to check for them.
// Some internal errors might be unwrapped from output errors but unless these errors become exported,
// they are not part of the library API and may change in future versions.
var (
	ErrFailedAuthentication = errors.New("failed to authentication with argus")

	ErrListenerNotStopped = errors.New("listener is either running or starting")
	ErrListenerNotRunning = errors.New("listener is either stopped or stopping")
	ErrNoListenerProvided = errors.New("no listener provided")
	ErrNoReaderProvided   = errors.New("no reader provided")
)

// listening states
const (
	stopped int32 = iota
	running
	transitioning
)

const (
	defaultPullInterval = time.Second * 5
)

// ListenerConfig contains config data for polling the Argus client.
type ListenerConfig struct {
	// Listener provides a mechanism to fetch a copy of all items within a bucket on
	// an interval.
	// (Optional). If not provided, listening won't be enabled for this client.
	Listener Listener

	// PullInterval is how often listeners should get updates.
	// (Optional). Defaults to 5 seconds.
	PullInterval time.Duration

	// Logger to be used by the client.
	// (Optional). By default a no op logger will be used.
	Logger *zap.Logger
}

// ListenerClient is the client used to poll Argus for updates.
type ListenerClient struct {
	observer  *observerConfig
	logger    *zap.Logger
	setLogger func(context.Context, *zap.Logger) context.Context
	reader    Reader
}

type observerConfig struct {
	listener     Listener
	ticker       *time.Ticker
	pullInterval time.Duration
	measures     Measures
	shutdown     chan struct{}
	state        int32
}

// NewListenerClient creates a new ListenerClient to be used to poll Argus
// for updates.
func NewListenerClient(config ListenerConfig,
	setLogger func(context.Context, *zap.Logger) context.Context,
	measures Measures, r Reader,
) (*ListenerClient, error) {
	if config.Listener == nil {
		return nil, ErrNoListenerProvided
	}
<<<<<<< HEAD
	if config.Logger == nil {
		config.Logger = sallust.Default()
	}
	if config.PullInterval == 0 {
		config.PullInterval = defaultPullInterval
=======

	if setLogger == nil {
		setLogger = func(ctx context.Context, _ *zap.Logger) context.Context {
			return ctx
		}
>>>>>>> 612219bc
	}
	if r == nil {
		return nil, ErrNoReaderProvided
	}
	return &ListenerClient{
		observer: &observerConfig{
			listener:     config.Listener,
			ticker:       time.NewTicker(config.PullInterval),
			pullInterval: config.PullInterval,
			measures:     measures,
			shutdown:     make(chan struct{}),
		},
		logger:    config.Logger,
		setLogger: setLogger,
		reader:    r,
	}, nil
}

// Start begins listening for updates on an interval given that client configuration
// is setup correctly. If a listener process is already in progress, calling Start()
// is a NoOp. If you want to restart the current listener process, call Stop() first.
func (c *ListenerClient) Start(ctx context.Context) error {
	if c.observer == nil || c.observer.listener == nil {
		c.logger.Warn("No listener was setup to receive updates.")
		return nil
	}
	if c.observer.ticker == nil {
		c.logger.Error("Observer ticker is nil", zap.Error(ErrUndefinedIntervalTicker))
		return ErrUndefinedIntervalTicker
	}

	if !atomic.CompareAndSwapInt32(&c.observer.state, stopped, transitioning) {
		c.logger.Error("Start called when a listener was not in stopped state", zap.Error(ErrListenerNotStopped))
		return ErrListenerNotStopped
	}

	c.observer.ticker.Reset(c.observer.pullInterval)
	go func() {
		for {
			select {
			case <-c.observer.shutdown:
				return
			case <-c.observer.ticker.C:
				outcome := SuccessOutcome
				ctx := c.setLogger(context.Background(), c.logger)
				items, err := c.reader.GetItems(ctx, "")
				if err == nil {
					c.observer.listener.Update(items)
				} else {
					outcome = FailureOutcome
					c.logger.Error("Failed to get items for listeners", zap.Error(err))
				}
				c.observer.measures.PollsTotalCounter.With(prometheus.Labels{
					OutcomeLabel: outcome}).Add(1)
			}
		}
	}()

	atomic.SwapInt32(&c.observer.state, running)
	return nil
}

// Stop requests the current listener process to stop and waits for its goroutine to complete.
// Calling Stop() when a listener is not running (or while one is getting stopped) returns an
// error.
func (c *ListenerClient) Stop(ctx context.Context) error {
	if c.observer == nil || c.observer.ticker == nil {
		return nil
	}

	if !atomic.CompareAndSwapInt32(&c.observer.state, running, transitioning) {
		c.logger.Error("Stop called when a listener was not in running state", zap.Error(ErrListenerNotStopped))
		return ErrListenerNotRunning
	}

	c.observer.ticker.Stop()
	c.observer.shutdown <- struct{}{}
	atomic.SwapInt32(&c.observer.state, stopped)
	return nil
}<|MERGE_RESOLUTION|>--- conflicted
+++ resolved
@@ -80,19 +80,11 @@
 	if config.Listener == nil {
 		return nil, ErrNoListenerProvided
 	}
-<<<<<<< HEAD
 	if config.Logger == nil {
 		config.Logger = sallust.Default()
 	}
 	if config.PullInterval == 0 {
 		config.PullInterval = defaultPullInterval
-=======
-
-	if setLogger == nil {
-		setLogger = func(ctx context.Context, _ *zap.Logger) context.Context {
-			return ctx
-		}
->>>>>>> 612219bc
 	}
 	if r == nil {
 		return nil, ErrNoReaderProvided

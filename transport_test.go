/**
 * Copyright 2021 Comcast Cable Communications Management, LLC
 *
 * Licensed under the Apache License, Version 2.0 (the "License");
 * you may not use this file except in compliance with the License.
 * You may obtain a copy of the License at
 *
 *     http://www.apache.org/licenses/LICENSE-2.0
 *
 * Unless required by applicable law or agreed to in writing, software
 * distributed under the License is distributed on an "AS IS" BASIS,
 * WITHOUT WARRANTIES OR CONDITIONS OF ANY KIND, either express or implied.
 * See the License for the specific language governing permissions and
 * limitations under the License.
 *
 */

package ancla

import (
	"bytes"
	"context"
	"errors"
	"fmt"
	"net/http"
	"net/http/httptest"
	"testing"
	"time"

	"github.com/stretchr/testify/assert"
	"github.com/stretchr/testify/require"
	"github.com/xmidt-org/argus/store"
	"github.com/xmidt-org/bascule"
	"github.com/xmidt-org/httpaux/erraux"
)

func TestErrorEncoder(t *testing.T) {
	type testCase struct {
		Description  string
		InputErr     error
		ExpectedCode int
	}
	tcs := []testCase{
		{
			Description:  "Internal",
			InputErr:     errors.New("some failure"),
			ExpectedCode: 500,
		},
		{
			Description:  "Coded request",
			InputErr:     store.BadRequestErr{Message: "invalid param"},
			ExpectedCode: 400,
		},
	}
	for _, tc := range tcs {
		t.Run(tc.Description, func(t *testing.T) {
			assert := assert.New(t)
			recorder := httptest.NewRecorder()
			errorEncoder(context.Background(), tc.InputErr, recorder)

			assert.Equal(tc.ExpectedCode, recorder.Code)
			assert.JSONEq(fmt.Sprintf(`{"message": "%s"}`, tc.InputErr.Error()), recorder.Body.String())
			assert.Equal("application/json", recorder.Header().Get("Content-Type"))
		})
	}
}

func TestEncodeWebhookResponse(t *testing.T) {
	assert := assert.New(t)
	recorder := httptest.NewRecorder()
	encodeAddWebhookResponse(context.Background(), recorder, nil)
	assert.JSONEq(`{"message": "Success"}`, recorder.Body.String())
	assert.Equal(200, recorder.Code)
}

func TestGetOwner(t *testing.T) {
	type testCase struct {
		Description   string
		Token         bascule.Token
		ExpectedOwner string
	}

	tcs := []testCase{
		{
			Description:   "No auth token",
			Token:         nil,
			ExpectedOwner: "",
		},
		{
			Description:   "jwt token",
			Token:         bascule.NewToken("jwt", "sub-value-001", nil),
			ExpectedOwner: "sub-value-001",
		},
		{
			Description:   "basic token",
			Token:         bascule.NewToken("basic", "user-001", nil),
			ExpectedOwner: "user-001",
		},

		{
			Description:   "unsupported",
			Token:         bascule.NewToken("badType", "principalVal", nil),
			ExpectedOwner: "",
		},
	}
	for _, tc := range tcs {
		assert := assert.New(t)
		var ctx = context.Background()
		if tc.Token != nil {
			auth := bascule.Authentication{
				Token: tc.Token,
			}
			ctx = bascule.WithAuthentication(ctx, auth)
		}
		owner := getOwner(ctx)
		assert.Equal(tc.ExpectedOwner, owner)
	}
}

func TestEncodeGetAllWebhooksResponse(t *testing.T) {
	type testCase struct {
		Description      string
		InputWebhooks    []Webhook
		ExpectedJSONResp string
		ExpectedErr      error
	}
	tcs := []testCase{
		{
			Description:      "Two webhooks",
			InputWebhooks:    encodeGetAllInput(),
			ExpectedJSONResp: encodeGetAllOutput(),
		},
		{
			Description:      "Nil",
			ExpectedJSONResp: "[]",
		},
		{
			Description:      "Empty",
			ExpectedJSONResp: "[]",
		},
	}

	for _, tc := range tcs {
		t.Run(tc.Description, func(t *testing.T) {
			assert := assert.New(t)
			recorder := httptest.NewRecorder()
			err := encodeGetAllWebhooksResponse(context.Background(), recorder, tc.InputWebhooks)
			assert.Nil(err)
			assert.Equal("application/json", recorder.Header().Get("Content-Type"))
			assert.JSONEq(tc.ExpectedJSONResp, recorder.Body.String())
		})
	}
}

func TestAddWebhookRequestDecoder(t *testing.T) {
	type testCase struct {
		Description                 string
		InputPayload                string
		ExpectedLegacyDecodingCount float64
		ExpectedErr                 error
		ExpectedDecodedRequest      *addWebhookRequest
	}

	tcs := []testCase{
		{
			Description:            "Normal happy path",
			InputPayload:           addWebhookDecoderInput(),
			ExpectedDecodedRequest: addWebhookDecoderOutput(),
		},
		{
			Description:                 "Legacy decoding",
			InputPayload:                addWebhookDecoderLegacyInput(),
			ExpectedLegacyDecodingCount: 1,
			ExpectedDecodedRequest:      addWebhookDecoderOutput(),
		},
		{
			Description:  "Failed to JSON Unmarshal",
			InputPayload: "{",
			ExpectedErr:  &erraux.Error{Err: errFailedWebhookUnmarshal, Code: http.StatusBadRequest},
		},
		{
			Description:  "Empty legacy case",
			InputPayload: "[]",
<<<<<<< HEAD
			ExpectedErr:  errNoWebhooksInLegacyDecode,
			Validator:    Validators{},
		},
		{
			Description:  "Webhook validation Failure",
			InputPayload: addWebhookDecoderInput(),
			Validator:    Validators{mockValidator()},
			ExpectedErr:  errMockValidatorFail,
		},
		{
			Description:  "Request Body Read Failure",
			ExpectedErr:  errReadBodyFail,
			ReadBodyFail: true,
			Validator:    Validators{},
=======
			ExpectedErr:  &erraux.Error{Err: errNoWebhooksInLegacyDecode, Code: http.StatusBadRequest},
>>>>>>> 5a1a455c
		},
	}

	for _, tc := range tcs {
		t.Run(tc.Description, func(t *testing.T) {
			assert := assert.New(t)
			require := require.New(t)
			counter := new(mockCounter)
			config := transportConfig{
				webhookLegacyDecodeCount: counter,
				now: func() time.Time {
					return getRefTime()
				},
				v: Validators{},
			}
			decode := addWebhookRequestDecoder(config)
			r, err := http.NewRequest(http.MethodPost, "http://localhost:8080", bytes.NewBufferString(tc.InputPayload))
			require.Nil(err)

			auth := bascule.Authentication{
				Token: bascule.NewToken("jwt", "owner-from-auth", nil),
			}
			ctx := bascule.WithAuthentication(r.Context(), auth)
			r = r.WithContext(ctx)
			r.RemoteAddr = "original-requester.example.net:443"

			if tc.ExpectedLegacyDecodingCount > 0 {
				counter.On("With", URLLabel, tc.ExpectedDecodedRequest.webhook.Config.URL).Times(int(tc.ExpectedLegacyDecodingCount))
				counter.On("Add", float64(1)).Times(int(tc.ExpectedLegacyDecodingCount))
			}

			decodedRequest, err := decode(context.Background(), r)
			if tc.ExpectedErr != nil {
				assert.Equal(tc.ExpectedErr, err)
			} else {
				assert.Nil(err)
				assert.EqualValues(tc.ExpectedDecodedRequest, decodedRequest)
			}

			if tc.ExpectedLegacyDecodingCount < 1 {
				counter.AssertNotCalled(t, "With")
				counter.AssertNotCalled(t, "Add")
			}

			counter.AssertExpectations(t)
		})
	}
}

func validateWebhookInput(nowSnapShot time.Time) *Webhook {
	return &Webhook{
		Address: "requester.example.net",
		Config: DeliveryConfig{
			URL: "https://deliver-here.example.net",
		},
		Events: []string{"online", "offline"},
		Matcher: MetadataMatcherConfig{
			DeviceID: []string{".*"},
		},
		Duration: 25 * time.Minute,
		Until:    nowSnapShot.Add(1000 * time.Hour),
	}
}

func validateWebhookOutput(nowSnapShot time.Time) *Webhook {
	webhook := validateWebhookInput(nowSnapShot)
	return webhook
}

func addWebhookDecoderInput() string {
	return `
		{
			"config": {
				"url": "http://deliver-here-0.example.net",
				"content_type": "application/json",
				"secret": "superSecretXYZ"
			},
			"events": ["online"],
			"matcher": {
				"device_id": ["mac:aabbccddee.*"]
			},
			"failure_url": "http://contact-here-when-fails.example.net",
			"duration": 0,
			"until": "2021-01-02T15:04:10Z"
		}
	`
}

func addWebhookDecoderLegacyInput() string {
	return `
	[
		{
			"config": {
				"url": "http://deliver-here-0.example.net",
				"content_type": "application/json",
				"secret": "superSecretXYZ"
			},
			"events": ["online"],
			"matcher": {
				"device_id": ["mac:aabbccddee.*"]
			},
			"failure_url": "http://contact-here-when-fails.example.net",
			"duration": 0,
			"until": "2021-01-02T15:04:10Z"
		},
		{
			"config": {
				"url": "http://deliver-here-1.example.net",
				"content_type": "application/json",
				"secret": "superSecretXYZ"
			},
			"events": ["online"]
		}
	]
	`
}

func addWebhookDecoderOutput() *addWebhookRequest {
	return &addWebhookRequest{
		owner: "owner-from-auth",
		webhook: Webhook{
			Address: "original-requester.example.net:443",
			Config: DeliveryConfig{
				URL:         "http://deliver-here-0.example.net",
				ContentType: "application/json",
				Secret:      "superSecretXYZ",
			},
			Events: []string{"online"},
			Matcher: MetadataMatcherConfig{
				DeviceID: []string{"mac:aabbccddee.*"},
			},
			FailureURL: "http://contact-here-when-fails.example.net",
			Duration:   0,
			Until:      getRefTime().Add(10 * time.Second),
		},
	}

}

func encodeGetAllInput() []Webhook {
	return []Webhook{
		{
			Address: "http://original-requester.example.net",
			Config: DeliveryConfig{
				URL:         "http://deliver-here-0.example.net",
				ContentType: "application/json",
				Secret:      "superSecretXYZ",
			},
			Events: []string{"online"},
			Matcher: struct {
				DeviceID []string `json:"device_id"`
			}{
				DeviceID: []string{"mac:aabbccddee.*"},
			},
			FailureURL: "http://contact-here-when-fails.example.net",
			Until:      getRefTime().Add(10 * time.Second),
		},
		{
			Address: "http://original-requester.example.net",
			Config: DeliveryConfig{
				ContentType: "application/json",
				URL:         "http://deliver-here-1.example.net",
				Secret:      "doNotShare:e=mc^2",
			},
			Events: []string{"online"},
			Matcher: struct {
				DeviceID []string `json:"device_id"`
			}{
				DeviceID: []string{"mac:aabbccddee.*"},
			},
			FailureURL: "http://contact-here-when-fails.example.net",
			Until:      getRefTime().Add(20 * time.Second),
		},
	}
}

// once we move to go1.16 we could just embed this from a JSON file
// https://golang.org/doc/go1.16#library-embed
func encodeGetAllOutput() string {
	return `
	[
		{
			"registered_from_address": "http://original-requester.example.net",
			"config": {
				"url": "http://deliver-here-0.example.net",
				"content_type": "application/json",
				"secret": "<obfuscated>"
			},
			"events": ["online"],
			"matcher": {
				"device_id": ["mac:aabbccddee.*"]
			},
			"failure_url": "http://contact-here-when-fails.example.net",
			"duration": 0,
			"until": "2021-01-02T15:04:10Z"
		},
		{
			"registered_from_address": "http://original-requester.example.net",
			"config": {
				"url": "http://deliver-here-1.example.net",
				"content_type": "application/json",
				"secret": "<obfuscated>"
			},
			"events": ["online"],
			"matcher": {
				"device_id": ["mac:aabbccddee.*"]
			},
			"failure_url": "http://contact-here-when-fails.example.net",
			"duration": 0,
			"until": "2021-01-02T15:04:20Z"
		}
	]
	`
}

func TestSetWebhookDefaults(t *testing.T) {
	var mockNow func() time.Time = func() time.Time {
		return time.Date(2009, time.November, 10, 23, 0, 0, 0, time.UTC)
	}
	tcs := []struct {
		desc            string
		webhook         Webhook
		remoteAddr      string
		expectedWebhook Webhook
	}{
		{
			desc: "No Until, Address, or DeviceID",
			webhook: Webhook{
				Config: DeliveryConfig{
					URL: "https://deliver-here.example.net",
				},
				Events:   []string{"online", "offline"},
				Matcher:  MetadataMatcherConfig{},
				Duration: 5 * time.Minute,
			},
			remoteAddr: "http://original-requester.example.net",
			expectedWebhook: Webhook{
				Address: "http://original-requester.example.net",
				Config: DeliveryConfig{
					URL: "https://deliver-here.example.net",
				},
				Events: []string{"online", "offline"},
				Matcher: MetadataMatcherConfig{
					DeviceID: []string{".*"}},
				Duration: 5 * time.Minute,
				Until:    mockNow().Add(5 * time.Minute),
			},
		},
		{
			desc: "No Address or Request Address",
			webhook: Webhook{
				Config: DeliveryConfig{
					URL: "https://deliver-here.example.net",
				},
				Events:   []string{"online", "offline"},
				Matcher:  MetadataMatcherConfig{},
				Duration: 5 * time.Minute,
			},
			expectedWebhook: Webhook{
				Config: DeliveryConfig{
					URL: "https://deliver-here.example.net",
				},
				Events: []string{"online", "offline"},
				Matcher: MetadataMatcherConfig{
					DeviceID: []string{".*"}},
				Duration: 5 * time.Minute,
				Until:    mockNow().Add(5 * time.Minute),
			},
		},
		{
			desc: "All values set",
			webhook: Webhook{
				Address: "requester.example.net:443",
				Config: DeliveryConfig{
					URL: "https://deliver-here.example.net",
				},
				Events: []string{"online", "offline"},
				Matcher: MetadataMatcherConfig{
					DeviceID: []string{".*"},
				},
				Duration: 5 * time.Minute,
				Until:    mockNow().Add(5 * time.Minute),
			},
			expectedWebhook: Webhook{
				Address: "requester.example.net:443",
				Config: DeliveryConfig{
					URL: "https://deliver-here.example.net",
				},
				Events: []string{"online", "offline"},
				Matcher: MetadataMatcherConfig{
					DeviceID: []string{".*"},
				},
				Duration: 5 * time.Minute,
				Until:    mockNow().Add(5 * time.Minute),
			},
		},
	}
	for _, tc := range tcs {
		t.Run(tc.desc, func(t *testing.T) {
			assert := assert.New(t)
			w := webhookValidator{
				now: mockNow,
			}
			w.setWebhookDefaults(&tc.webhook, tc.remoteAddr)
			assert.Equal(tc.expectedWebhook, tc.webhook)
		})
	}
}<|MERGE_RESOLUTION|>--- conflicted
+++ resolved
@@ -181,24 +181,7 @@
 		{
 			Description:  "Empty legacy case",
 			InputPayload: "[]",
-<<<<<<< HEAD
-			ExpectedErr:  errNoWebhooksInLegacyDecode,
-			Validator:    Validators{},
-		},
-		{
-			Description:  "Webhook validation Failure",
-			InputPayload: addWebhookDecoderInput(),
-			Validator:    Validators{mockValidator()},
-			ExpectedErr:  errMockValidatorFail,
-		},
-		{
-			Description:  "Request Body Read Failure",
-			ExpectedErr:  errReadBodyFail,
-			ReadBodyFail: true,
-			Validator:    Validators{},
-=======
 			ExpectedErr:  &erraux.Error{Err: errNoWebhooksInLegacyDecode, Code: http.StatusBadRequest},
->>>>>>> 5a1a455c
 		},
 	}
 

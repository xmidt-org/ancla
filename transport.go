--- conflicted
+++ resolved
@@ -111,11 +111,7 @@
 			if err != nil {
 				return nil, &erraux.Error{Err: err, Message: "failed webhook validation", Code: http.StatusBadRequest}
 			}
-<<<<<<< HEAD
-
-=======
 			
->>>>>>> 783c7bba
 			wv.setWebhookDefaults(v1, r.RemoteAddr)
 			reg := RegistryV1{
 				PartnerIDs: partners,
@@ -123,11 +119,7 @@
 			}
 			whreq.internalWebook = reg
 		}
-<<<<<<< HEAD
-
-=======
 		
->>>>>>> 783c7bba
 		errs = errors.Join(errs, err)
 		err = json.Unmarshal(requestPayload, &v2)
 		if err == nil {
@@ -142,20 +134,9 @@
 			}
 			whreq.internalWebook = reg
 		}
-<<<<<<< HEAD
-
-		errs = errors.Join(errs, err)
-
-		var e *json.UnmarshalTypeError
-		if errors.As(err, &e) {
-			return nil, &erraux.Error{Err: fmt.Errorf("%w: %v must be of type webhook.RegistrationV1 or webhook.RegistrationV2", errFailedWebhookUnmarshal, e.Field), Code: http.StatusBadRequest}
-		}
-
-=======
 		
 		errs = errors.Join(errs, err)
 		
->>>>>>> 783c7bba
 		return nil, &erraux.Error{Err: fmt.Errorf("%w: %v", errFailedWebhookUnmarshal, errs), Code: http.StatusBadRequest}
 	}
 }

// SPDX-FileCopyrightText: 2022 Comcast Cable Communications Management, LLC
// SPDX-License-Identifier: Apache-2.0

package ancla

import (
	"context"
	"encoding/json"
	"errors"
	"fmt"
	"io"
	"net/http"
	"strings"
	"time"

	kithttp "github.com/go-kit/kit/transport/http"
	"github.com/spf13/cast"
	"github.com/xmidt-org/bascule/basculechecks"
	"github.com/xmidt-org/httpaux/erraux"
	webhook "github.com/xmidt-org/webhook-schema"
	"go.uber.org/zap"

	"github.com/xmidt-org/bascule"
)

var (
	errFailedWebhookUnmarshal    = errors.New("failed to JSON unmarshal webhook")
	errAuthIsNotOfTypeBasicOrJWT = errors.New("auth is not of type Basic of JWT")
	errGettingPartnerIDs         = errors.New("unable to retrieve PartnerIDs")
	errAuthNotPresent            = errors.New("auth not present")
	errAuthTokenIsNil            = errors.New("auth token is nil")
	errPartnerIDsDoNotExist      = errors.New("partnerIDs do not exist")
	DefaultBasicPartnerIDsHeader = "X-Xmidt-Partner-Ids"
	jwtstr                       = "jwt"
	basicstr                     = "basic"
)

const (
	contentTypeHeader string = "Content-Type"
	jsonContentType   string = "application/json"
)

type transportConfig struct {
	now                   func() time.Time
	v                     webhook.Validators
	basicPartnerIDsHeader string
	disablePartnerIDs     bool
}

type addWebhookRequest struct {
	owner          string
	internalWebook Register
}

func encodeGetAllWebhooksResponse(ctx context.Context, rw http.ResponseWriter, response interface{}) error {
	iws := response.([]Register)
	webhooks := InternalWebhooksToWebhooks(iws)
	if webhooks == nil {
		// prefer JSON output to be "[]" instead of "<nil>"
		webhooks = []any{}
	}
	obfuscateSecrets(webhooks)
	encodedWebhooks, err := json.Marshal(&webhooks)
	if err != nil {
		return err
	}

	rw.Header().Set(contentTypeHeader, jsonContentType)
	_, err = rw.Write(encodedWebhooks)
	return err
}

func addWebhookRequestDecoder(config transportConfig) kithttp.DecodeRequestFunc {
	wv := webhookValidator{
		now: config.now,
	}

	if config.basicPartnerIDsHeader == "" {
		config.basicPartnerIDsHeader = DefaultBasicPartnerIDsHeader
	}

	// if no validators are given, we accept anything.
	if config.v == nil {
		config.v = append(config.v, webhook.AlwaysValid())
	}

	return func(c context.Context, r *http.Request) (request interface{}, err error) {
		requestPayload, err := io.ReadAll(r.Body)
		if err != nil {
			return nil, err
		}

		var (
			v1       *webhook.RegistrationV1
			v2       *webhook.RegistrationV2
			whreq    addWebhookRequest
			errs     error
			partners []string
		)

		partners, err = extractPartnerIDs(config, c, r)
		if err != nil && !config.disablePartnerIDs {
			return nil, &erraux.Error{Err: err, Message: "failed getting partnerIDs", Code: http.StatusBadRequest}
		}

		whreq.owner = getOwner(r.Context())
		opts := config.v

		err = json.Unmarshal(requestPayload, &v1)
		if err == nil {
			err = opts.Validate(&v1)
			if err != nil {
				return nil, &erraux.Error{Err: err, Message: "failed webhook validation", Code: http.StatusBadRequest}
			}

			wv.setWebhookDefaults(v1, r.RemoteAddr)
			reg := RegistryV1{
				PartnerIDs: partners,
				Webhook:    *v1,
			}
			whreq.internalWebook = reg
		}

		errs = errors.Join(errs, err)

		err = json.Unmarshal(requestPayload, &v2)
		if err == nil {
			err = config.v.Validate(&v2)
			if err != nil {
				return nil, &erraux.Error{Err: err, Message: "failed webhook validation", Code: http.StatusBadRequest}
			}

			reg := RegistryV2{
				PartnerIds:   partners,
				Registration: *v2,
			}
			whreq.internalWebook = reg
		}

		errs = errors.Join(errs, err)

		return nil, &erraux.Error{Err: fmt.Errorf("%w: %v", errFailedWebhookUnmarshal, errs), Code: http.StatusBadRequest}
	}
}

func extractPartnerIDs(config transportConfig, c context.Context, r *http.Request) ([]string, error) {
	auth, present := bascule.FromContext(c)
	if !present {
		return nil, errAuthNotPresent
	}
	if auth.Token == nil {
		return nil, errAuthTokenIsNil
	}

	var partners []string

	switch auth.Token.Type() {
	case basicstr:
		authHeader := r.Header[config.basicPartnerIDsHeader]
		for _, value := range authHeader {
			fields := strings.Split(value, ",")
			for i := 0; i < len(fields); i++ {
				fields[i] = strings.TrimSpace(fields[i])
			}
			partners = append(partners, fields...)
		}
		return partners, nil
	case jwtstr:
		authToken := auth.Token
		partnersInterface, attrExist := bascule.GetNestedAttribute(authToken.Attributes(), basculechecks.PartnerKeys()...)
		if !attrExist {
			return nil, errPartnerIDsDoNotExist
		}
		vals, err := cast.ToStringSliceE(partnersInterface)
		if err != nil {
			return nil, fmt.Errorf("%w: %v", errGettingPartnerIDs, err)
		}
		partners = vals
		return partners, nil
	}
	return nil, errAuthIsNotOfTypeBasicOrJWT
}

func encodeAddWebhookResponse(ctx context.Context, rw http.ResponseWriter, _ interface{}) error {
	rw.Header().Set(contentTypeHeader, jsonContentType)
	rw.Write([]byte(`{"message": "Success"}`))
	return nil
}

func getOwner(ctx context.Context) string {
	auth, ok := bascule.FromContext(ctx)
	if !ok {
		return ""
	}
	switch auth.Token.Type() {
	case jwtstr, basicstr:
		return auth.Token.Principal()
	}
	return ""
}

func obfuscateSecrets(webhooks []any) {
	for i, v := range webhooks {
		switch r := v.(type) {
		case webhook.RegistrationV1:
			r.Config.Secret = "<obfuscated>"
			webhooks[i] = r
		case webhook.RegistrationV2:
			for i := range r.Webhooks {
				r.Webhooks[i].Secret = "<obfuscated>"
			}
			webhooks[i] = r
		}
	}
}

type webhookValidator struct {
	now func() time.Time
}

func (wv webhookValidator) setWebhookDefaults(register any, requestOriginHost string) {
	switch r := register.(type) {
<<<<<<< HEAD
	case *webhook.RegistrationV1:

=======
	case webhook.RegistrationV1:
>>>>>>> 0b87d3e5
		if len(r.Matcher.DeviceID) == 0 {
			r.Matcher.DeviceID = []string{".*"} // match anything
		}
		if r.Until.IsZero() {
			r.Until = wv.now().Add(time.Duration(r.Duration))
		}
		if requestOriginHost != "" {
			r.Address = requestOriginHost
		}
	case *webhook.RegistrationV2:
		//TODO: do we have any defaults for RegistrationV2 that need to be set?
		//webhook-schema shows RetryHint, BatchHint, Webhook.SecretHash, and Payload only will have default values
		//are we setting those values here?
	}

}

func errorEncoder(getLogger func(context.Context) *zap.Logger) kithttp.ErrorEncoder {
	return func(ctx context.Context, err error, w http.ResponseWriter) {
		w.Header().Set(contentTypeHeader, jsonContentType)
		code := http.StatusInternalServerError
		var sc kithttp.StatusCoder
		if errors.As(err, &sc) {
			code = sc.StatusCode()
		}

		logger := getLogger(ctx)
		if logger != nil && code != http.StatusNotFound {
			logger.Error("sending non-200, non-404 response", zap.Int("code", code), zap.Error(err))
		}

		w.WriteHeader(code)

		json.NewEncoder(w).Encode(
			map[string]interface{}{
				"message": err.Error(),
			})
	}
}<|MERGE_RESOLUTION|>--- conflicted
+++ resolved
@@ -220,12 +220,7 @@
 
 func (wv webhookValidator) setWebhookDefaults(register any, requestOriginHost string) {
 	switch r := register.(type) {
-<<<<<<< HEAD
-	case *webhook.RegistrationV1:
-
-=======
 	case webhook.RegistrationV1:
->>>>>>> 0b87d3e5
 		if len(r.Matcher.DeviceID) == 0 {
 			r.Matcher.DeviceID = []string{".*"} // match anything
 		}

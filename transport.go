--- conflicted
+++ resolved
@@ -31,10 +31,6 @@
 	"github.com/spf13/cast"
 	"github.com/xmidt-org/bascule/basculechecks"
 	"github.com/xmidt-org/httpaux/erraux"
-<<<<<<< HEAD
-	"github.com/xmidt-org/sallust"
-=======
->>>>>>> f1762a1a
 	"go.uber.org/zap"
 
 	"github.com/xmidt-org/bascule"
@@ -220,15 +216,7 @@
 
 }
 
-<<<<<<< HEAD
-func errorEncoder(getLogger sallust.GetLoggerFunc) kithttp.ErrorEncoder {
-	if getLogger == nil {
-		getLogger = sallust.Get
-	}
-
-=======
 func errorEncoder(getLogger func(context.Context) *zap.Logger) kithttp.ErrorEncoder {
->>>>>>> f1762a1a
 	return func(ctx context.Context, err error, w http.ResponseWriter) {
 		w.Header().Set(contentTypeHeader, jsonContentType)
 		code := http.StatusInternalServerError
